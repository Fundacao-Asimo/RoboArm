# HandMimicArm
<!-- ![Conexões](LINK PARA O LOGO DA ASIMO) -->


## Introdução
O projeto HandMimicArm permite que você controle um braço robótico de 4 graus de liberdade (DOF) usando gestos da mão detectados por meio de uma webcam e um script Python em seu PC local.
Este projeto combina técnicas de visão computacional, um Arduino e um braço com 4 servo-motores.
Este projeto utiliza as bibliotecas MediaPipe para a detecção de pontos de referência da mão, a OpenCV para processamento de imagens e a pyFirmata2 para comunicação com o Arduino.
Para a realização deste projeto, utilizamos o [braço robótico de 4 DOF da RoboCore](https://www.robocore.net/robotica-robocore/braco-robotico-roboarm) em conjunto com um Arduino Uno.

## Tabela de conteúdos
- [Introdução](#introdução)
- [Requisitos](#requisitos)
- [Estrutura do projeto](#estrutura-do-projeto)
- [Aplicação e como utilizar](#aplicação-e-como-utilizar)
- [Documentação e referências](#documentação-e-referências)
- [Licença](#licença)


## Requisitos
Para executar este projeto, você precisará dos seguintes itens:
- Arduino
- Bibliotecas Python (numpy, MediaPipe, OpenCV, pyFirmata2)
- Braço robótico de 4 DOF da RoboCore (RoboArm)
- Python 3.9
- Sketch "StandarFirmata" para a ArduinoIDE
- WebCam ou outra câmera


## Estrutura do projeto
A estrutura deste projeto pode ser dividida em algumas partes, como por exemplo, tal que os diretórios possuem a seguinte configuração:
- `res`: contém todos os recursos do projeto
- `src`: contém todos os arquivos de código do projeto
- `src/control`: contém os arquivos referentes ao controle do braço robótico
- `src/model`: contém o arquivo referente ao modelo de detecção da mão utilizado no projeto
<<<<<<< HEAD
- `requirements.txt`: contém todas as bibliotecas Python necessárias para a utilização do projeto
=======
- `requirements.txt`: contém todas as bibliotecas Python necessárias para a utilização do projeto 
>>>>>>> f3acf4fb


## Aplicação e como utilizar
Para utilizar o projeto, é preciso seguir os seguintes passos:
1. **Clone o repositório do projeto**:
```bash
git clone https://github.com/Fundacao-Asimo/RoboArm.git
```
2. **Instale Python em seu computador**: <br/>
Caso ainda não tenha instalado, é possível encontrar informações por meio do seguinte link: [download Python](https://www.python.org/downloads/)
3. **Instale as bibliotecas necessárias em Python**:
```bash
pip install -r requirements.txt
```
4. **Carregue o sketch "StandardFirmata" em seu Arduino pela Arduino IDE seguindo os seguintes passos**: <br/>
Sketch > Include Library > Manage Libraries > Filtre por: "Firmata" > Selecione a versão mais recente de: Firmata by Firmata Developers > Instale > Carregue o sketch "StandardFirmata"

5. **Faça as conexões de seu braço robótico seguindo a imagem abaixo**:
<!-- ![Conexões](LINK IMAGEM DE CONEXÕES) -->

6. **Execute o script Python que controlorá o braço robótico com base em seus gestos de mão**:
```bash
python .src/main.py
```
7. **Faça os gestos com a mão para controlar a rotação da base, a altura, a extensão e a abertura da garra do braço robótico**


## Documentação e referências
- [Braço robótico](https://www.robocore.net/robotica-robocore/braco-robotico-roboarm): neste link, estão todas as informações sobre o braço robótico utilizado durante o projeto
- [Firmata para o Arduino](https://github.com/firmata/arduino): neste link, estão todas as informações sobre a biblioteca Firmata para o Arduino
- [Inspiração para o projeto](https://www.youtube.com/watch?v=gdOV1OYF1Go): neste link, é encontrada a inspiração inicial para a realização do projeto
- [numpy](https://numpy.org/): aqui estão mais informações sobre a biblioteca numpy para Python
- [MediaPipe](https://developers.google.com/mediapipe): aqui estão mais informações sobre a biblioteca MediaPipe para Python
- [OpenCV](https://opencv.org/): aqui estão mais informações sobre a biblioteca OpenCV para Python
- pyFirmata2: aqui estão mais informações sobre a biblioteca pyFirmata2 para Python

## Licença

Este projeto é de código aberto e distribuído sob a Licença MIT. Sinta-se à vontade para usá-lo, modificar e distribuir conforme necessário. Se você achar este projeto útil, agradecemos suas contribuições e feedback.

Se você tiver alguma dúvida ou encontrar problemas, por favor, não hesite em abrir um problema ou entrar em contato conosco.<|MERGE_RESOLUTION|>--- conflicted
+++ resolved
@@ -33,11 +33,84 @@
 - `src`: contém todos os arquivos de código do projeto
 - `src/control`: contém os arquivos referentes ao controle do braço robótico
 - `src/model`: contém o arquivo referente ao modelo de detecção da mão utilizado no projeto
-<<<<<<< HEAD
 - `requirements.txt`: contém todas as bibliotecas Python necessárias para a utilização do projeto
-=======
+
+
+## Aplicação e como utilizar
+Para utilizar o projeto, é preciso seguir os seguintes passos:
+1. **Clone o repositório do projeto**:
+```bash
+git clone https://github.com/Fundacao-Asimo/RoboArm.git
+```
+2. **Instale Python em seu computador**: <br/>
+Caso ainda não tenha instalado, é possível encontrar informações por meio do seguinte link: [download Python](https://www.python.org/downloads/)
+3. **Instale as bibliotecas necessárias em Python**:
+```bash
+pip install -r requirements.txt
+```
+4. **Carregue o sketch "StandardFirmata" em seu Arduino pela Arduino IDE seguindo os seguintes passos**: <br/>
+Sketch > Include Library > Manage Libraries > Filtre por: "Firmata" > Selecione a versão mais recente de: Firmata by Firmata Developers > Instale > Carregue o sketch "StandardFirmata"
+
+5. **Faça as conexões de seu braço robótico seguindo a imagem abaixo**:
+<!-- ![Conexões](LINK IMAGEM DE CONEXÕES) -->
+
+6. **Execute o script Python que controlorá o braço robótico com base em seus gestos de mão**:
+```bash
+python .src/main.py
+```
+7. **Faça os gestos com a mão para controlar a rotação da base, a altura, a extensão e a abertura da garra do braço robótico**
+
+
+## Documentação e referências
+- [Braço robótico](https://www.robocore.net/robotica-robocore/braco-robotico-roboarm): neste link, estão todas as informações sobre o braço robótico utilizado durante o projeto
+- [Firmata para o Arduino](https://github.com/firmata/arduino): neste link, estão todas as informações sobre a biblioteca Firmata para o Arduino
+- [Inspiração para o projeto](https://www.youtube.com/watch?v=gdOV1OYF1Go): neste link, é encontrada a inspiração inicial para a realização do projeto
+- [numpy](https://numpy.org/): aqui estão mais informações sobre a biblioteca numpy para Python
+- [MediaPipe](https://developers.google.com/mediapipe): aqui estão mais informações sobre a biblioteca MediaPipe para Python
+- [OpenCV](https://opencv.org/): aqui estão mais informações sobre a biblioteca OpenCV para Python
+- pyFirmata2: aqui estão mais informações sobre a biblioteca pyFirmata2 para Python
+
+## Licença
+
+Este projeto é de código aberto e distribuído sob a Licença MIT. Sinta-se à vontade para usá-lo, modificar e distribuir conforme necessário. Se você achar este projeto útil, agradecemos suas contribuições e feedback.
+
+Se você tiver alguma dúvida ou encontrar problemas, por favor, não hesite em abrir um problema ou entrar em contato conosco.
+# HandMimicArm
+<!-- ![Conexões](LINK PARA O LOGO DA ASIMO) -->
+
+
+## Introdução
+O projeto HandMimicArm permite que você controle um braço robótico de 4 graus de liberdade (DOF) usando gestos da mão detectados por meio de uma webcam e um script Python em seu PC local.
+Este projeto combina técnicas de visão computacional, um Arduino e um braço com 4 servo-motores.
+Este projeto utiliza as bibliotecas MediaPipe para a detecção de pontos de referência da mão, a OpenCV para processamento de imagens e a pyFirmata2 para comunicação com o Arduino.
+Para a realização deste projeto, utilizamos o [braço robótico de 4 DOF da RoboCore](https://www.robocore.net/robotica-robocore/braco-robotico-roboarm) em conjunto com um Arduino Uno.
+
+## Tabela de conteúdos
+- [Introdução](#introdução)
+- [Requisitos](#requisitos)
+- [Estrutura do projeto](#estrutura-do-projeto)
+- [Aplicação e como utilizar](#aplicação-e-como-utilizar)
+- [Documentação e referências](#documentação-e-referências)
+- [Licença](#licença)
+
+
+## Requisitos
+Para executar este projeto, você precisará dos seguintes itens:
+- Arduino
+- Bibliotecas Python (numpy, MediaPipe, OpenCV, pyFirmata2)
+- Braço robótico de 4 DOF da RoboCore (RoboArm)
+- Python 3.9
+- Sketch "StandarFirmata" para a ArduinoIDE
+- WebCam ou outra câmera
+
+
+## Estrutura do projeto
+A estrutura deste projeto pode ser dividida em algumas partes, como por exemplo, tal que os diretórios possuem a seguinte configuração:
+- `res`: contém todos os recursos do projeto
+- `src`: contém todos os arquivos de código do projeto
+- `src/control`: contém os arquivos referentes ao controle do braço robótico
+- `src/model`: contém o arquivo referente ao modelo de detecção da mão utilizado no projeto
 - `requirements.txt`: contém todas as bibliotecas Python necessárias para a utilização do projeto 
->>>>>>> f3acf4fb
 
 
 ## Aplicação e como utilizar
