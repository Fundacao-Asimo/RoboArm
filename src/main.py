import os
import cv2
import numpy as np
import time
import sys
from pyfirmata2 import Arduino

root_dir = os.path.dirname(os.path.dirname(os.path.abspath(__file__)))
os.sys.path.insert(0, root_dir)

from src.model.HandTracker import HandTracker
from src.control.RoboArm import RoboArm


def draw_rect_fancy(image, pt1, pt2, color, thickness, r=20, d=20):
    """
    Draw a rectangle with rounded corners.

    Args:
        image (np.ndarray): The image to draw on.
        pt1 (tuple): The top left corner of the rectangle.
        pt2 (tuple): The bottom right corner of the rectangle.
        color (tuple): The color of the rectangle.
        thickness (int): The thickness of the rectangle.
<<<<<<< HEAD
        r (int): The radius of the rounded corners.
        d (int): The offset of the rounded corners.
=======
>>>>>>> abe13bcb
    """
    x1, y1 = pt1
    x2, y2 = pt2
    # Draw the rectangle with rounded corners
    # Top left
    cv2.line(image, (x1 + r, y1), (x1 + r + d, y1), color, thickness)
    cv2.line(image, (x1, y1 + r), (x1, y1 + r + d), color, thickness)
    cv2.ellipse(image, (x1 + r, y1 + r), (r, r), 180, 0, 90, color, thickness)
    # Top right
    cv2.line(image, (x2 - r, y1), (x2 - r - d, y1), color, thickness)
    cv2.line(image, (x2, y1 + r), (x2, y1 + r + d), color, thickness)
    cv2.ellipse(image, (x2 - r, y1 + r), (r, r), 270, 0, 90, color, thickness)
    # Bottom left
    cv2.line(image, (x1 + r, y2), (x1 + r + d, y2), color, thickness)
    cv2.line(image, (x1, y2 - r), (x1, y2 - r - d), color, thickness)
    cv2.ellipse(image, (x1 + r, y2 - r), (r, r), 90, 0, 90, color, thickness)
    # Bottom right
    cv2.line(image, (x2 - r, y2), (x2 - r - d, y2), color, thickness)
    cv2.line(image, (x2, y2 - r), (x2, y2 - r - d), color, thickness)
    cv2.ellipse(image, (x2 - r, y2 - r), (r, r), 0, 0, 90, color, thickness)


class HandFollowerController:
    """
    Class to control the RoboArm to follow the hand

    Attributes:
        tracker (HandTracker): HandTracker object
        board (Arduino): Arduino object
        controller (RoboArm): RoboArm object
        image_shape (tuple): Image resolution (width, height)
        cap (cv2.VideoCapture): VideoCapture object
        servos_values (dict): Dictionary of servo names and their angles

    Methods:
        loop(): Main loop for tracking and controlling the RoboArm
        clear(): Clean up resources and close the webcam and detector
        draw_info(image, rect_color=(255, 51, 51), text_color=(0, 128, 255)): Draw servo angle information on the image
        follow_hand(landmark: int = 0): Control the RoboArm to follow the detected hand
    """

    def __init__(self, port: str, model: str, image_shape: tuple = (480, 640)) -> None:
        """
        Initialize the HandFollowerController class.

        Args:
            port (str): The port of the Arduino board.
            image_shape (tuple): The resolution of the webcam.
            model (str): The path to the model file.
        """
        # Initialize the HandTracker
        self.tracker = HandTracker(
            model=model,
            num_hands=1,
            min_hand_detection_confidence=0.5,
            min_hand_presence_confidence=0.5,
            min_tracking_confidence=0.5,
        )

        # Initialize the Arduino board and RoboArm
        try:
            self.board = Arduino(port)
            self.controller = RoboArm(self.board)
        except Exception as e:
            print(e)
            sys.exit(
                "ERROR: Unable to connect to the Arduino board. Please verify your Arduino port."
            )

        self.servos_values = {
            "base": 0,
            "height": 0,
            "reach": 0,
            "claw": 0,
        }

        # Set webcam parameters
        self.image_shape = image_shape
        self.cap = cv2.VideoCapture(0)
        self.cap.set(cv2.CAP_PROP_FRAME_WIDTH, self.image_shape[1])
        self.cap.set(cv2.CAP_PROP_FRAME_HEIGHT, self.image_shape[0])
        self.cap.set(cv2.CAP_PROP_FPS, 30)

        self.track_limits = [[40, self.image_shape[1] - 40], [50, self.image_shape[0] - 50]]

    def loop(self) -> None:
        """
        Main loop for tracking and controlling the RoboArm.
        """
        time.sleep(2)

        while self.cap.isOpened():
            success, image = self.cap.read()

            if not success:
                sys.exit(
                    "ERROR: Unable to read from the webcam. Please verify your webcam settings."
                )

            cv2.flip(image, 1, image)

            try:
                image = self.tracker.detect(image, draw=True)
                self.follow_hand()
                self.draw_info(image)
                self.draw_limits_rectangle(image)
            except Exception as e:
                print(e)

            cv2.imshow("hand_landmarker", image)

            if cv2.waitKey(1) & 0xFF == ord("q"):
                break

        self.clear()

    def clear(self) -> None:
        """
        Clean up resources and close the webcam and detector.
        """
        self.tracker.detector.close()
        self.board.exit()
        self.cap.release()
        cv2.destroyAllWindows()

    def draw_info(
            self,
            image: np.ndarray,
            rect_color: tuple = (255, 51, 51),
            text_color: tuple = (0, 128, 255),
    ) -> None:
        """
        Draw a rectangle and servo angle information on the image.

        Args:
            image (np.ndarray): The image to draw on.
            rect_color (tuple): The color of the rectangle.
            text_color (tuple): The color of the text.
        """
<<<<<<< HEAD
        # Set the initial position of the text
        text_x, text_y = 55, 325
        
=======
        # Get the height and width of the image
        height, width = self.image_shape

        # Define origin point and rectangle size
        x1, y1 = int(width * 0.021), int(height * 0.5)
        w, h = 180, 150
        x2, y2 = x1 + w, y1 + h

        # Draw the rectangle with rounded corners
        r, d, thickness = 20, 20, 3
        draw_rect_fancy(image, (x1, y1), (x2, y2), rect_color, thickness, r, d)
        # Set the initial position of the text inside the rectangle
        text_x, text_y = x1 + int(w * 0.09), y1 + int(h * 0.25)
>>>>>>> abe13bcb
        # Write each line of text on the image
        for i, (name, servo) in enumerate(self.controller.servos.items()):
            cv2.putText(
                image,
                "{}: {}".format(name.title(), servo.read()),
                (text_x, text_y + i * 30),
                cv2.FONT_HERSHEY_SIMPLEX,
                0.8,
                text_color,
                2,
            )

    def draw_limits_rectangle(self, image):
        # Define origin point and rectangle size
        x1, y1 = self.track_limits[0][0], self.track_limits[1][0]
        x2, y2 = self.track_limits[0][1], self.track_limits[1][1]
<<<<<<< HEAD
=======
        w, h = x2 - x1, y2 - y1
>>>>>>> abe13bcb
        rect_color: tuple = (255, 51, 51)

        # Draw rectangle in the track limits
        draw_rect_fancy(image, (x1, y1), (x2, y2), rect_color, 2, 20, 20)
<<<<<<< HEAD
=======
        #cv2.rectangle(image, (x1, y1), (x2, y2), rect_color, 2, lineType=cv2.LINE_AA)
>>>>>>> abe13bcb

    def follow_hand(self, landmark: int = 0) -> None:
        """
        Control the RoboArm to follow the detected hand.

        Args:
            landmark (int): The index of the landmark to track.

        Returns:
            None
        """
        landmark = self.tracker.get_hand_landmarks(idxs=[landmark])

        if len(landmark) > 0:
            x, y = landmark[0].x, landmark[0].y
            z = self.tracker.get_approximate_depth()
            n_finger = np.sum(self.tracker.raised_fingers())

            self.servos_values["base"] = int(
                np.interp(
                    x * self.image_shape[1],
                    self.track_limits[0],
                    [
                        self.controller.servos["Base"].get_limit(1),
                        self.controller.servos["Base"].get_limit(0),
                    ],
                )
            )
            self.servos_values["height"] = int(
                np.interp(
                    y * self.image_shape[0],
                    self.track_limits[1],
                    [
                        self.controller.servos["Height"].get_limit(1),
                        self.controller.servos["Height"].get_limit(0),
                    ],
                )
            )
            self.servos_values["reach"] = int(
                np.interp(
                    z,
                    [20, 80],
                    [
                        self.controller.servos["Reach"].get_limit(0),
                        self.controller.servos["Reach"].get_limit(1),
                    ],
                )
            )
            self.servos_values["claw"] = int(
                np.interp(
                    n_finger,
                    [0, 5],
                    [
                        self.controller.servos["Claw"].get_limit(1),
                        self.controller.servos["Claw"].get_limit(0),
                    ],
                )
            )

            self.controller.control_servos(**self.servos_values)
        else:
            self.controller.initialize_sensors()


def main() -> None:
    image_shape = (480, 640)  # Change to match your webcam resolution
    port = Arduino.AUTODETECT
    model = os.path.join(root_dir, "res", "hand_landmarker.task")

    controller = HandFollowerController(port, model=model)
    controller.loop()


if __name__ == "__main__":
    main()<|MERGE_RESOLUTION|>--- conflicted
+++ resolved
@@ -22,11 +22,9 @@
         pt2 (tuple): The bottom right corner of the rectangle.
         color (tuple): The color of the rectangle.
         thickness (int): The thickness of the rectangle.
-<<<<<<< HEAD
         r (int): The radius of the rounded corners.
         d (int): The offset of the rounded corners.
-=======
->>>>>>> abe13bcb
+
     """
     x1, y1 = pt1
     x2, y2 = pt2
@@ -166,25 +164,9 @@
             rect_color (tuple): The color of the rectangle.
             text_color (tuple): The color of the text.
         """
-<<<<<<< HEAD
         # Set the initial position of the text
         text_x, text_y = 55, 325
         
-=======
-        # Get the height and width of the image
-        height, width = self.image_shape
-
-        # Define origin point and rectangle size
-        x1, y1 = int(width * 0.021), int(height * 0.5)
-        w, h = 180, 150
-        x2, y2 = x1 + w, y1 + h
-
-        # Draw the rectangle with rounded corners
-        r, d, thickness = 20, 20, 3
-        draw_rect_fancy(image, (x1, y1), (x2, y2), rect_color, thickness, r, d)
-        # Set the initial position of the text inside the rectangle
-        text_x, text_y = x1 + int(w * 0.09), y1 + int(h * 0.25)
->>>>>>> abe13bcb
         # Write each line of text on the image
         for i, (name, servo) in enumerate(self.controller.servos.items()):
             cv2.putText(
@@ -201,18 +183,11 @@
         # Define origin point and rectangle size
         x1, y1 = self.track_limits[0][0], self.track_limits[1][0]
         x2, y2 = self.track_limits[0][1], self.track_limits[1][1]
-<<<<<<< HEAD
-=======
-        w, h = x2 - x1, y2 - y1
->>>>>>> abe13bcb
+
         rect_color: tuple = (255, 51, 51)
 
         # Draw rectangle in the track limits
         draw_rect_fancy(image, (x1, y1), (x2, y2), rect_color, 2, 20, 20)
-<<<<<<< HEAD
-=======
-        #cv2.rectangle(image, (x1, y1), (x2, y2), rect_color, 2, lineType=cv2.LINE_AA)
->>>>>>> abe13bcb
 
     def follow_hand(self, landmark: int = 0) -> None:
         """
